"""
Session service for conversation operations.

Handles CRUD operations for conversation sessions with caching and access control.
"""

from __future__ import annotations

import logging
from collections.abc import Callable
from typing import Any
from uuid import UUID

from sqlalchemy.ext.asyncio import AsyncSession

from src.common.repositories.conversation import ConversationSessionRepository, SqlAlchemyConversationSessionRepository
from src.common.services.conversation.conversation_access_control import ConversationAccessControl
from src.common.services.conversation.conversation_cache import ConversationCacheManager
from src.common.services.conversation.conversation_error_handler import ConversationErrorHandler
from src.common.services.conversation.conversation_serializers import ConversationSerializer
from src.db.sql.session import transactional
from src.schemas.novel.dialogue import ScopeType, SessionStatus

logger = logging.getLogger(__name__)


class ConversationSessionService:
    """Service for conversation session operations."""

    def __init__(
        self,
        cache: ConversationCacheManager | None = None,
        access_control: ConversationAccessControl | None = None,
        serializer: ConversationSerializer | None = None,
        repository: ConversationSessionRepository | None = None,
        repository_factory: Callable[[AsyncSession], ConversationSessionRepository] | None = None,
    ) -> None:
        self.cache = cache or ConversationCacheManager()
        self.access_control = access_control or ConversationAccessControl()
        self.serializer = serializer or ConversationSerializer()

        # Repository factory pattern - prioritize factory > instance > default
        if repository_factory:
            self._repo_factory = repository_factory
        elif repository:
            self._repo_factory = lambda _: repository  # Convert instance to factory
        else:
            self._repo_factory = SqlAlchemyConversationSessionRepository

    async def create_session(
        self,
        db: AsyncSession,
        user_id: int,
        scope_type: ScopeType | str,
        scope_id: str,
        stage: str | None = None,
        initial_state: dict[str, Any] | None = None,
    ) -> dict[str, Any]:
        """
        Create a new conversation session.

        Args:
            db: Database session
            user_id: User ID for ownership
            scope_type: Type of scope (ScopeType enum or string, currently only GENESIS supported)
            scope_id: ID of the scope (novel ID for GENESIS)
            stage: Optional stage name
            initial_state: Optional initial state data

        Returns:
            Dict with success status and session or error details
        """
        try:
<<<<<<< HEAD
            # Handle both enum instance and string cases
            scope_type_str = scope_type.value if hasattr(scope_type, 'value') else scope_type
            if scope_type_str != ScopeType.GENESIS.value:
=======
            # Handle scope_type as string or enum
            if isinstance(scope_type, str):
                scope_type_str = scope_type
                try:
                    scope_type_enum = ScopeType(scope_type)
                except ValueError:
                    logger.warning(f"Invalid scope type string: {scope_type}")
                    return ConversationErrorHandler.validation_error(
                        f"Invalid scope type: {scope_type}", logger_instance=logger, context="Create session validation"
                    )
            else:
                scope_type_enum = scope_type
                scope_type_str = scope_type.value

            logger.debug(f"Starting create_session: user_id={user_id}, scope_type={scope_type_str}, scope_id={scope_id}")

            if scope_type_enum != ScopeType.GENESIS:
                logger.warning(f"Invalid scope type: {scope_type_str}")
>>>>>>> d8eb8b38
                return ConversationErrorHandler.validation_error(
                    "Only GENESIS scope is supported", logger_instance=logger, context="Create session validation"
                )

            # Verify access to the scope
<<<<<<< HEAD
            novel_result = await self.access_control.get_novel_for_scope(db, user_id, scope_type_str, scope_id)
=======
            logger.debug(f"Verifying access to scope: {scope_type_str}, {scope_id}")
            novel_result = await self.access_control.get_novel_for_scope(db, user_id, scope_type_str, scope_id)
            logger.debug(f"Access control result: {novel_result}")

>>>>>>> d8eb8b38
            if not novel_result["success"]:
                logger.warning(f"Access denied: {novel_result}")
                return novel_result

            # Get repository from factory
            logger.debug("Creating repository instance")
            repository = self._repo_factory(db)

            # Check for existing active session
<<<<<<< HEAD
=======
            logger.debug(f"Checking for existing active sessions for scope: {scope_type_str}, {scope_id}")
>>>>>>> d8eb8b38
            existing = await repository.find_active_by_scope(scope_type_str, str(scope_id))
            if existing:
                logger.warning(f"Active session already exists: {existing.id}")
                return ConversationErrorHandler.conflict_error(
                    "An active session already exists for this novel",
                    logger_instance=logger,
                    context="Create session conflict",
                )

            # Create new session with transactional support
            logger.info("Creating new session")
            async with transactional(db):
                session = await repository.create(
                    scope_type=scope_type_str,
                    scope_id=str(scope_id),
                    status=SessionStatus.ACTIVE.value,
                    stage=stage,
                    state=initial_state or {},
                    version=1,
                )
                logger.info(f"Created session: {session.id}")

            # Serialize ORM object to dict at service boundary
            logger.debug("Serializing session")
            serialized_session = self.serializer.serialize_session(session)
            logger.debug(f"Serialized session keys: {serialized_session.keys()}")

            # Cache write-through (best effort) - already serialized
            try:
                logger.debug("Attempting to cache session")
                await self.cache.cache_session(str(session.id), serialized_session)
                logger.debug(f"Cached session {session.id}")
            except Exception as cache_error:
                # Cache failure should not affect main business flow
                logger.warning(
                    f"Failed to cache session {session.id}: {cache_error}", extra={"session_id": str(session.id)}
                )

            logger.debug("Session creation successful")
            return ConversationErrorHandler.success_response({"session": serialized_session})

        except Exception as e:
            return ConversationErrorHandler.internal_error(
                "Failed to create session",
                logger_instance=logger,
                context="Create session error",
                exception=e,
                session_id=str(session.id) if "session" in locals() else None,
                user_id=user_id,
            )

    async def get_session(self, db: AsyncSession, user_id: int, session_id: UUID) -> dict[str, Any]:
        """
        Get a conversation session by ID.

        Args:
            db: Database session
            user_id: User ID for ownership verification
            session_id: Session ID to retrieve

        Returns:
            Dict with success status and session or error details
        """
        try:
            # Try cache first
            cached = await self.cache.get_session(str(session_id))
            if cached:
                # Verify access to cached session
                access_result = await self.access_control.verify_cached_session_access(db, user_id, cached)
                if not access_result["success"]:
                    return access_result
                # Cache already contains serialized dict
                return ConversationErrorHandler.success_response({"session": cached, "cached": True})

            # Get repository from factory
            repository = self._repo_factory(db)

            # Fallback to database with access verification
            session = await repository.find_by_id(session_id)
            if not session:
                return ConversationErrorHandler.not_found_error(
                    "Session", logger_instance=logger, context="Get session not found"
                )

            # Verify access to the found session
            access_result = await self.access_control.verify_cached_session_access(
                db, user_id, {"scope_type": session.scope_type, "scope_id": session.scope_id, "status": session.status}
            )
            if not access_result["success"]:
                return access_result

            # Serialize ORM object to dict at service boundary
            serialized_session = self.serializer.serialize_session(session)

            # Cache for future use (best effort) - already serialized
            try:
                await self.cache.cache_session(str(session.id), serialized_session)
                logger.debug(f"Cached session {session.id}")
            except Exception as cache_error:
                # Cache failure should not affect main business flow
                logger.warning(
                    f"Failed to cache session {session.id}: {cache_error}", extra={"session_id": str(session.id)}
                )

            return ConversationErrorHandler.success_response({"session": serialized_session})

        except Exception as e:
            return ConversationErrorHandler.internal_error(
                "Failed to get session",
                logger_instance=logger,
                context="Get session error",
                exception=e,
                session_id=str(session_id),
                user_id=user_id,
            )

    async def update_session(
        self,
        db: AsyncSession,
        user_id: int,
        session_id: UUID,
        *,
        status: SessionStatus | None = None,
        stage: str | None = None,
        state: dict[str, Any] | None = None,
        expected_version: int | None = None,
    ) -> dict[str, Any]:
        """
        Update a conversation session with optimistic concurrency control.

        Args:
            db: Database session
            user_id: User ID for ownership verification
            session_id: Session ID to update
            status: New status (optional)
            stage: New stage (optional)
            state: New state (optional)
            expected_version: Expected version for optimistic locking (optional)

        Returns:
            Dict with success status and updated session or error details
        """
        try:
            # Get repository from factory
            repository = self._repo_factory(db)

            # Get session first to verify access
            session = await repository.find_by_id(session_id)
            if not session:
                return ConversationErrorHandler.not_found_error(
                    "Session", logger_instance=logger, context="Update session not found"
                )

            # Verify access to the found session
            access_result = await self.access_control.verify_cached_session_access(
                db, user_id, {"scope_type": session.scope_type, "scope_id": session.scope_id, "status": session.status}
            )
            if not access_result["success"]:
                return access_result

            # Check if there are no values to update
            if status is None and stage is None and state is None:
                # Nothing to update - serialize ORM object at service boundary
                serialized_session = self.serializer.serialize_session(session)
                return ConversationErrorHandler.success_response({"session": serialized_session})

            # Update with optimistic concurrency control using transactional support
            async with transactional(db):
                updated_session = await repository.update(
                    session_id=session_id,
                    status=status.value if status else None,
                    stage=stage,
                    state=state,
                    expected_version=expected_version,
                )

                if not updated_session:
                    return ConversationErrorHandler.precondition_failed_error(
                        "Version mismatch or conflict",
                        logger_instance=logger,
                        context="Update session version conflict",
                    )

            # Serialize ORM object to dict at service boundary
            serialized_updated = self.serializer.serialize_session(updated_session)

            # Update cache (best effort) - already serialized
            try:
                await self.cache.cache_session(str(updated_session.id), serialized_updated)
                logger.debug(f"Updated cache for session {updated_session.id}")
            except Exception as cache_error:
                # Cache failure should not affect main business flow
                logger.warning(
                    f"Failed to update cache for session {updated_session.id}: {cache_error}",
                    extra={"session_id": str(updated_session.id)},
                )

            return ConversationErrorHandler.success_response({"session": serialized_updated})

        except ValueError as e:
            # Handle optimistic lock conflicts and not found errors from repository
            if "not found" in str(e).lower():
                return ConversationErrorHandler.not_found_error(
                    "Session",
                    logger_instance=logger,
                    context="Update session not found",
                    session_id=str(session_id),
                    user_id=user_id,
                )
            else:
                return ConversationErrorHandler.precondition_failed_error(
                    "Version conflict: session has been modified",
                    logger_instance=logger,
                    context="Update session version conflict",
                    session_id=str(session_id),
                    user_id=user_id,
                )
        except Exception as e:
            return ConversationErrorHandler.internal_error(
                "Failed to update session",
                logger_instance=logger,
                context="Update session error",
                exception=e,
                session_id=str(session_id),
                user_id=user_id,
            )

    async def delete_session(self, db: AsyncSession, user_id: int, session_id: UUID) -> dict[str, Any]:
        """
        Delete a conversation session.

        Args:
            db: Database session
            user_id: User ID for ownership verification
            session_id: Session ID to delete

        Returns:
            Dict with success status or error details
        """
        try:
            # Get repository from factory
            repository = self._repo_factory(db)

            # Get session first to verify access
            session = await repository.find_by_id(session_id)
            if not session:
                return ConversationErrorHandler.not_found_error(
                    "Session", logger_instance=logger, context="Delete session not found"
                )

            # Verify access to the found session
            access_result = await self.access_control.verify_cached_session_access(
                db, user_id, {"scope_type": session.scope_type, "scope_id": session.scope_id, "status": session.status}
            )
            if not access_result["success"]:
                return access_result

            # Delete session using transactional support
            async with transactional(db):
                success = await repository.delete(session_id)
                if not success:
<<<<<<< HEAD
                    return ConversationErrorHandler.error_response(
                        "Session not found during deletion", code=404, logger_instance=logger, context="Delete session failed"
=======
                    return ConversationErrorHandler.not_found_error(
                        "Session", logger_instance=logger, context="Delete session failed"
>>>>>>> d8eb8b38
                    )

            # Clear cache (best effort)
            try:
                await self.cache.clear_session(str(session_id))
                logger.debug(f"Cleared cache for session {session_id}")
            except Exception as cache_error:
                # Cache failure should not affect main business flow
                logger.warning(
                    f"Failed to clear cache for session {session_id}: {cache_error}",
                    extra={"session_id": str(session_id)},
                )

            return ConversationErrorHandler.success_response()

        except Exception as e:
            return ConversationErrorHandler.internal_error(
                "Failed to delete session",
                logger_instance=logger,
                context="Delete session error",
                exception=e,
                session_id=str(session_id),
                user_id=user_id,
            )

    async def list_sessions(
        self,
        db: AsyncSession,
        user_id: int,
        scope_type: str,
        scope_id: str,
        status: str | None = None,
        limit: int = 50,
        offset: int = 0,
    ) -> dict[str, Any]:
        """
        List conversation sessions for a given scope.

        Args:
            db: Database session
            user_id: User ID for ownership verification
            scope_type: Scope type (e.g., "GENESIS")
            scope_id: Scope identifier (e.g., novel ID)
            status: Optional status filter
            limit: Maximum number of sessions to return
            offset: Offset for pagination

        Returns:
            Dict with success status and sessions list or error details
        """
        try:
            # Verify user has access to this scope
            access_result = await self.access_control.verify_scope_access(db, user_id, scope_type, scope_id)
            if not access_result["success"]:
                return access_result

            # Get repository from factory
            repository = self._repo_factory(db)

            # Get sessions from repository
            sessions = await repository.list_by_scope(
                scope_type=scope_type,
                scope_id=scope_id,
                status=status,
                limit=limit,
                offset=offset,
            )

            # Serialize ORM objects to dicts at service boundary
            serialized_sessions = [self.serializer.serialize_session(session) for session in sessions]

            return ConversationErrorHandler.success_response({"sessions": serialized_sessions})

        except Exception as e:
            return ConversationErrorHandler.internal_error(
                "Failed to list sessions",
                logger_instance=logger,
                context="List sessions error",
                exception=e,
                scope_type=scope_type,
                scope_id=scope_id,
                user_id=user_id,
            )<|MERGE_RESOLUTION|>--- conflicted
+++ resolved
@@ -71,11 +71,6 @@
             Dict with success status and session or error details
         """
         try:
-<<<<<<< HEAD
-            # Handle both enum instance and string cases
-            scope_type_str = scope_type.value if hasattr(scope_type, 'value') else scope_type
-            if scope_type_str != ScopeType.GENESIS.value:
-=======
             # Handle scope_type as string or enum
             if isinstance(scope_type, str):
                 scope_type_str = scope_type
@@ -94,20 +89,14 @@
 
             if scope_type_enum != ScopeType.GENESIS:
                 logger.warning(f"Invalid scope type: {scope_type_str}")
->>>>>>> d8eb8b38
                 return ConversationErrorHandler.validation_error(
                     "Only GENESIS scope is supported", logger_instance=logger, context="Create session validation"
                 )
 
             # Verify access to the scope
-<<<<<<< HEAD
-            novel_result = await self.access_control.get_novel_for_scope(db, user_id, scope_type_str, scope_id)
-=======
             logger.debug(f"Verifying access to scope: {scope_type_str}, {scope_id}")
             novel_result = await self.access_control.get_novel_for_scope(db, user_id, scope_type_str, scope_id)
             logger.debug(f"Access control result: {novel_result}")
-
->>>>>>> d8eb8b38
             if not novel_result["success"]:
                 logger.warning(f"Access denied: {novel_result}")
                 return novel_result
@@ -117,10 +106,7 @@
             repository = self._repo_factory(db)
 
             # Check for existing active session
-<<<<<<< HEAD
-=======
             logger.debug(f"Checking for existing active sessions for scope: {scope_type_str}, {scope_id}")
->>>>>>> d8eb8b38
             existing = await repository.find_active_by_scope(scope_type_str, str(scope_id))
             if existing:
                 logger.warning(f"Active session already exists: {existing.id}")
@@ -382,13 +368,8 @@
             async with transactional(db):
                 success = await repository.delete(session_id)
                 if not success:
-<<<<<<< HEAD
-                    return ConversationErrorHandler.error_response(
-                        "Session not found during deletion", code=404, logger_instance=logger, context="Delete session failed"
-=======
                     return ConversationErrorHandler.not_found_error(
                         "Session", logger_instance=logger, context="Delete session failed"
->>>>>>> d8eb8b38
                     )
 
             # Clear cache (best effort)
